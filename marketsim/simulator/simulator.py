import random
<<<<<<< HEAD
from typing import List, Optional, Sequence
=======
from typing import List, Optional
>>>>>>> 18916cc6

from ..market.market import Market
from ..fundamental.mean_reverting import GaussianMeanReverting
from ..fundamental.lazy_mean_reverting import LazyGaussianMeanReverting
from ..agent.zero_intelligence_agent import ZIAgent



class Simulator:
    def __init__(self,
                 num_background_agents: int,
                 sim_time: int,
                 num_assets: int = 1,
                 lam: float = 0.1,
                 mean: float = 100,
                 r: float = .6,
                 shock_var=10,
                 q_max: int = 10,
                 zi_shade: Optional[List[float]] = None,
<<<<<<< HEAD
                 pv_var: float = 5e6,
                 market_observers: Optional[Sequence[object]] = None):
=======
                 pv_var: float = 5e6):
>>>>>>> 18916cc6
        self.num_agents = num_background_agents
        self.num_assets = num_assets
        self.sim_time = sim_time
        self.lam = lam
        self.time = 0

        if zi_shade is None:
            zi_shade = [10, 30]

        self.markets = []
        for _ in range(num_assets):
            fundamental = GaussianMeanReverting(mean=mean, final_time=sim_time, r=r, shock_var=shock_var)
            # fundamental = LazyGaussianMeanReverting(mean=mean, final_time=sim_time, r=r, shock_var=shock_var)
            self.markets.append(Market(fundamental=fundamental, time_steps=sim_time))

        self._market_observers = [None] * len(self.markets)
        if market_observers is not None:
            for idx, observer in enumerate(market_observers[:len(self.markets)]):
                self._market_observers[idx] = observer

        self.agents = {}
        for agent_id in range(num_background_agents):
            self.agents[agent_id] = (
                ZIAgent(
                    agent_id=agent_id,
                    market=self.markets[0],
                    q_max=q_max,
                    shade=zi_shade,
                    pv_var=pv_var
                ))

    def step(self):
        # print(f'It is time step {self.time}')
        if self.time < self.sim_time:
            for market_index, market in enumerate(self.markets):
                for agent_id in self.agents:
                    if random.random() <= self.lam:
                        agent = self.agents[agent_id]
                        market.withdraw_all(agent_id)
                        orders = agent.take_action()
                        # print(f'Agent {agent.agent_id} is entering the market and makes order {order}')
                        market.add_orders(orders)
                new_orders = market.step() or []
                for matched_order in new_orders:
                    agent_id = matched_order.order.agent_id
                    quantity = matched_order.order.order_type * matched_order.order.quantity
                    cash = -matched_order.price * matched_order.order.quantity * matched_order.order.order_type
                    self.agents[agent_id].update_position(quantity, cash)
                    observer = self._market_observers[market_index]
                    if observer is not None and hasattr(observer, "handle_trade"):
                        observer.handle_trade(matched_order)
                observer = self._market_observers[market_index]
                if observer is not None and hasattr(observer, "handle_top_of_book"):
                    observer.handle_top_of_book(market)
            self.time += 1
        else:
            self.end_sim()

    def set_market_observer(self, market_index: int, observer: object) -> None:
        if market_index < 0 or market_index >= len(self._market_observers):
            raise IndexError("market_index out of range")
        self._market_observers[market_index] = observer

    def end_sim(self):
        fundamental_val = self.markets[0].get_final_fundamental()
        values = {}
        for agent_id in self.agents:
            agent = self.agents[agent_id]
            values[agent_id] = agent.get_pos_value() + agent.position * fundamental_val + agent.cash
        # print(f'At the end of the simulation we get {values}')

    def run(self):
        for t in range(self.sim_time + 1):
            self.step()<|MERGE_RESOLUTION|>--- conflicted
+++ resolved
@@ -1,9 +1,6 @@
 import random
-<<<<<<< HEAD
 from typing import List, Optional, Sequence
-=======
-from typing import List, Optional
->>>>>>> 18916cc6
+
 
 from ..market.market import Market
 from ..fundamental.mean_reverting import GaussianMeanReverting
@@ -23,12 +20,10 @@
                  shock_var=10,
                  q_max: int = 10,
                  zi_shade: Optional[List[float]] = None,
-<<<<<<< HEAD
+
                  pv_var: float = 5e6,
                  market_observers: Optional[Sequence[object]] = None):
-=======
-                 pv_var: float = 5e6):
->>>>>>> 18916cc6
+
         self.num_agents = num_background_agents
         self.num_assets = num_assets
         self.sim_time = sim_time
