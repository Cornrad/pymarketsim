import random

import numpy as np
<<<<<<< HEAD
import pytest
=======
import matplotlib.pyplot as plt
import time
from marketsim.simulator.sampled_arrival_simulator import SimulatorSampledArrival
from marketsim.wrappers.SP_wrapper import SPEnv
from marketsim.private_values.private_values import PrivateValues
import torch.distributions as dist
>>>>>>> 18916cc6
import torch

from marketsim.wrappers.SP_wrapper import SPEnv


NORMALIZERS = {
    "fundamental": 1e5,
    "reward": 1e4,
    "min_order_val": 1e4,
    "invt": 10,
    "cash": 1e6,
}


def test_sp_env_step_executes():
    torch.manual_seed(0)
    random.seed(0)

    env = SPEnv(
        num_background_agents=4,
        sim_time=10,
        lam=0.6,
        lamSP=1.0,
        mean=1e3,
        r=0.05,
        shock_var=50,
        q_max=3,
        pv_var=1e4,
        shade=[50, 100],
        normalizers=NORMALIZERS,
        order_size=10,
        spoofing_size=10,
    )

    try:
        obs, info = env.reset()
    except ValueError:
        pytest.skip("spoofer did not arrive during the short test horizon")
    assert obs.shape == env.observation_space.shape

    total_reward = 0.0
    for _ in range(5):
        action = env.action_space.sample()
        obs, reward, terminated, truncated, info = env.step(action)
        total_reward += reward
        if terminated or truncated:
            break

    assert np.isfinite(total_reward)
    assert env.time >= 0<|MERGE_RESOLUTION|>--- conflicted
+++ resolved
@@ -1,16 +1,16 @@
 import random
 
 import numpy as np
-<<<<<<< HEAD
+
 import pytest
-=======
+
 import matplotlib.pyplot as plt
 import time
 from marketsim.simulator.sampled_arrival_simulator import SimulatorSampledArrival
 from marketsim.wrappers.SP_wrapper import SPEnv
 from marketsim.private_values.private_values import PrivateValues
 import torch.distributions as dist
->>>>>>> 18916cc6
+
 import torch
 
 from marketsim.wrappers.SP_wrapper import SPEnv
