--- conflicted
+++ resolved
@@ -1,14 +1,7 @@
 from collections import defaultdict
-<<<<<<< HEAD
-from fourheap import constants
-from fourheap.order import Order
-from fourheap.order_queue import OrderQueue
-import copy
-=======
 from marketsim.fourheap import constants
 from marketsim.fourheap.order import Order
 from marketsim.fourheap.order_queue import OrderQueue
->>>>>>> 7c3f4573
 
 
 class FourHeap:
